defaults:
  - base

model_path: Qwen/Qwen2.5-3B-Instruct
output_dir: results/spatial/passive/e2a

trainer:
  experiment_name: spatial-main

actor_rollout_ref:
  rollout:
    max_model_len: 10000
    gpu_memory_utilization: 0.8

agent_proxy:
  max_turn: 1 # 1 for passive, 8 for active
  action_sep: "||"
  max_actions_per_turn: 1 # how many actions can be output at most in a single turn

es_manager:
  format_penalty: -0.1
  train:
    env_groups: 8
    # under the same group, the env config and env seed are ensured to be equal
    group_size: 16
    env_configs:
      tags: ["ActiveSpatialGym"]
      n_groups: [8] # If not set, all env names divide nums equally. Under the same group, the env config and env seed (prompt) are equal in each generation
  val:
<<<<<<< HEAD
    env_groups: 10
    group_size: 1 # should be set to 1 because when val temperature is set to 0 and group size > 1, there will be repetitive prompts which leads to same trajectory.
    env_configs:
      tags: ["SpatialGym"]
      n_groups: [10] # TODO: If not set, all env names divide nums equally. Under the same group, the env config and env seed (prompt) are equal in each generation
=======
    env_groups: 8
    group_size: 1 # should be set to 1 because when val temperature is set to 0 and group size > 1, there will be repetitive prompts which leads to same trajectory.
    env_configs:
      tags: ["PassiveE2A"]
      n_groups: [8] # TODO: If not set, all env names divide nums equally. Under the same group, the env config and env seed (prompt) are equal in each generation
>>>>>>> cba8bb1e
<|MERGE_RESOLUTION|>--- conflicted
+++ resolved
@@ -27,16 +27,13 @@
       tags: ["ActiveSpatialGym"]
       n_groups: [8] # If not set, all env names divide nums equally. Under the same group, the env config and env seed (prompt) are equal in each generation
   val:
-<<<<<<< HEAD
-    env_groups: 10
+    env_groups: 1
     group_size: 1 # should be set to 1 because when val temperature is set to 0 and group size > 1, there will be repetitive prompts which leads to same trajectory.
     env_configs:
       tags: ["SpatialGym"]
-      n_groups: [10] # TODO: If not set, all env names divide nums equally. Under the same group, the env config and env seed (prompt) are equal in each generation
-=======
-    env_groups: 8
-    group_size: 1 # should be set to 1 because when val temperature is set to 0 and group size > 1, there will be repetitive prompts which leads to same trajectory.
-    env_configs:
-      tags: ["PassiveE2A"]
-      n_groups: [8] # TODO: If not set, all env names divide nums equally. Under the same group, the env config and env seed (prompt) are equal in each generation
->>>>>>> cba8bb1e
+      n_groups: [1] # TODO: If not set, all env names divide nums equally. Under the same group, the env config and env seed (prompt) are equal in each generation
+    # env_groups: 8
+    # group_size: 1 # should be set to 1 because when val temperature is set to 0 and group size > 1, there will be repetitive prompts which leads to same trajectory.
+    # env_configs:
+    #   tags: ["PassiveE2A"]
+    #   n_groups: [8]