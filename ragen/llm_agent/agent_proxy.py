<<<<<<< HEAD
from .ctx_manager import ContextManager
from .es_manager import EnvStateManager
from vllm import LLM, SamplingParams
from verl.single_controller.ray.base import RayWorkerGroup
from transformers import AutoTokenizer, AutoModelForCausalLM
from verl import DataProto
=======

from transformers import AutoTokenizer
>>>>>>> cba8bb1e
import hydra
import os
from typing import List, Dict
import time
import json
import datetime

from verl import DataProto
from verl.protocol import pad_dataproto_to_divisor, unpad_dataproto
from .ctx_manager import ContextManager
from .es_manager import EnvStateManager
from vllm import LLM, SamplingParams
from verl.single_controller.ray.base import RayWorkerGroup
from .base_llm import ConcurrentLLM

class VllmWrapperWg: # Thi is a developing class for eval and test
	def __init__(self, config, tokenizer):
		self.config = config
		self.tokenizer = tokenizer
		model_name = config.actor_rollout_ref.model.path
		ro_config = config.actor_rollout_ref.rollout
		self.llm = LLM(
			model_name,
            enable_sleep_mode=True,
            tensor_parallel_size=ro_config.tensor_model_parallel_size,
            dtype=ro_config.dtype,
            enforce_eager=ro_config.enforce_eager,
            gpu_memory_utilization=0.9,
            disable_custom_all_reduce=True,
            disable_mm_preprocessor_cache=True,
            skip_tokenizer_init=False,
            max_model_len=ro_config.max_model_len,
            disable_log_stats=ro_config.disable_log_stats,
            max_num_batched_tokens=ro_config.max_num_batched_tokens,
            enable_chunked_prefill=ro_config.enable_chunked_prefill,
            enable_prefix_caching=True,
		)
		print("LLM initialized")
		self.sampling_params = SamplingParams(
			max_tokens=ro_config.response_length,
			temperature=ro_config.val_kwargs.temperature,
			top_p=ro_config.val_kwargs.top_p,
			top_k=ro_config.val_kwargs.top_k,
			# min_p=0.1,
		)

	def generate_sequences(self, lm_inputs: DataProto):
		"""
		Convert the input ids to text, and then generate the sequences. Finally create a dataproto. 
		This aligns with the verl Worker Group interface.
		"""
		# NOTE: free_cache_engine is not used in the vllm wrapper. Only used in the verl vllm.
		# cache_action = lm_inputs.meta_info.get('cache_action', None)

		input_ids = lm_inputs.batch['input_ids']
		input_texts = self.tokenizer.batch_decode(input_ids, skip_special_tokens=False)
		input_texts = [i.replace("<|endoftext|>", "") for i in input_texts]

		outputs = self.llm.generate(input_texts, sampling_params=self.sampling_params)
		texts = [output.outputs[0].text for output in outputs] 
		lm_outputs = DataProto()
		lm_outputs.non_tensor_batch = {
			'response_texts': texts,
			'env_ids': lm_inputs.non_tensor_batch['env_ids'],
			'group_ids': lm_inputs.non_tensor_batch['group_ids']
		} # this is a bit hard-coded to bypass the __init__ check in DataProto
		lm_outputs.meta_info = lm_inputs.meta_info

		return lm_outputs
	
class ApiCallingWrapperWg:
    """Wrapper class for API-based LLM calls that fits into the VERL framework"""
    
    def __init__(self, config, tokenizer):
        self.config = config
        self.tokenizer = tokenizer
        model_info = config.model_info[config.model_config.model_name]
        self.llm_kwargs = model_info.generation_kwargs
        
        
        self.llm = ConcurrentLLM(
			provider=model_info.provider_name,
            model_name=model_info.model_name,
            max_concurrency=config.model_config.max_concurrency
        )
        
        print(f'API-based LLM ({model_info.provider_name} - {model_info.model_name}) initialized')


    def generate_sequences(self, lm_inputs: DataProto) -> DataProto:
        """
        Convert the input ids to text, make API calls to generate responses, 
        and create a DataProto with the results.
        """

        messages_list = lm_inputs.non_tensor_batch['messages_list'].tolist()
        results, failed_messages = self.llm.run_batch(
            messages_list=messages_list,
            **self.llm_kwargs
        )
        assert not failed_messages, f"Failed to generate responses for the following messages: {failed_messages}"

        texts = [result["response"] for result in results]
        print(f'[DEBUG] texts: {texts}')
        lm_outputs = DataProto()
        lm_outputs.non_tensor_batch = {
			'response_texts': texts,
			'env_ids': lm_inputs.non_tensor_batch['env_ids'],
			'group_ids': lm_inputs.non_tensor_batch['group_ids']
		} # this is a bit hard-coded to bypass the __init__ check in DataProto
        lm_outputs.meta_info = lm_inputs.meta_info
        
        return lm_outputs

class LLMAgentProxy:
	"""
	The proxy means the llm agent is trying to generate some rollout **at this time**, **at this model state**, **at this env state from the env config**
	"""
	def __init__(self, config, actor_rollout_wg, tokenizer):
		self.config = config
		self.train_ctx_manager = ContextManager(config, tokenizer, mode="train")
		self.train_es_manager = EnvStateManager(config, mode="train")
		self.val_ctx_manager = ContextManager(config, tokenizer, mode="val")
		self.val_es_manager = EnvStateManager(config, mode="val")
		self.actor_wg = actor_rollout_wg
		self.tokenizer = tokenizer

	def generate_sequences(self, lm_inputs: DataProto):
		# TODO: add kv cache both for the vllm wrapper here and for verl vllm.
		if isinstance(self.actor_wg, RayWorkerGroup):
			padded_lm_inputs, pad_size = pad_dataproto_to_divisor(lm_inputs, self.actor_wg.world_size)
			padded_lm_outputs = self.actor_wg.generate_sequences(padded_lm_inputs)
			lm_outputs = unpad_dataproto(padded_lm_outputs, pad_size=pad_size)
			lm_outputs.meta_info = lm_inputs.meta_info
			lm_outputs.non_tensor_batch = lm_inputs.non_tensor_batch
		elif isinstance(self.actor_wg, VllmWrapperWg) or isinstance(self.actor_wg, ApiCallingWrapperWg):
			lm_outputs = self.actor_wg.generate_sequences(lm_inputs)
		else:
			raise ValueError(f"Unsupported actor worker type: {type(self.actor_wg)}")

		return lm_outputs

	def rollout(self, dataproto: DataProto, val=False):
		es_manager = self.val_es_manager if val else self.train_es_manager
		ctx_manager = self.val_ctx_manager if val else self.train_ctx_manager
		env_outputs = es_manager.reset()

		for i in range(self.config.agent_proxy.max_turn):
			lm_inputs: DataProto = ctx_manager.get_lm_inputs(env_outputs, prepare_for_update=False)
			lm_inputs.meta_info = dataproto.meta_info # TODO: setup vllm early stop when max length is reached. make sure this can be done
			lm_outputs: DataProto = self.generate_sequences(lm_inputs)
			env_inputs: List[Dict] = ctx_manager.get_env_inputs(lm_outputs)
			env_outputs: List[Dict] = es_manager.step(env_inputs)
			if len(env_outputs) == 0: # all finished
				break
		rollout_states = es_manager.get_rollout_states() 
		rollouts = ctx_manager.formulate_rollouts(rollout_states)
		# self.tokenizer.batch_decode(rollouts.batch['input_ids'], skip_special_tokens=False) # see all the trajectories
		return rollouts


def log_each_env_info(envs: List[Dict], messages, env_ids, config, output_dir):
	saved_data = {
		'meta_info': {
			'model_name': config.actor_rollout_ref.model.path if config.eval_model_type == "api" else config.model_config.model_name,
			'n_envs': len(envs),
		},
		'overall_performance': {
			'exploration_efficiency': {
				'avg_coverage': 0.0,
				'avg_novelty': 0.0,
			},
			'evaluation_performance': {
				'avg_accuracy': 0.0,
			}
		},
		'env_data': [],
	}
	
	# Collect data from all environments
	total_envs = 0
	exp_eff_sum = {'coverage': 0.0, 'novelty': 0.0}
	eval_perf_sum = {'accuracy': 0.0}
	
	for _, (message, env_id) in enumerate(zip(messages, env_ids)):
		env = envs[env_id]
		env_info = env.get_env_info()
		exp_efficiency = env.get_exp_efficiency()
		eval_performance = env.get_eval_performance()
		
		saved_data['env_data'].append({
			"message": message,
			"env_info": env_info,
			"config": env_info.get("config", {}),
			"exploration_efficiency": exp_efficiency,
			"evaluation_performance": eval_performance
		})
		
		# Accumulate for overall statistics
		total_envs += 1
		for key in exp_eff_sum:
			exp_eff_sum[key] += exp_efficiency.get(key, 0)
		for key in eval_perf_sum:
			eval_perf_sum[key] += eval_performance.get(key, 0)
	
	# Calculate averages for overall performance
	if total_envs > 0:
		saved_data['overall_performance']['exploration_efficiency'] = {
			'avg_coverage': exp_eff_sum['coverage'] / total_envs,
			'avg_novelty': exp_eff_sum['novelty'] / total_envs,
		}
		saved_data['overall_performance']['evaluation_performance'] = {
			'avg_accuracy': eval_perf_sum['accuracy'] / total_envs,
		}
	
	

	timestamp = datetime.datetime.now().strftime("%Y%m%d_%H%M%S")
	os.makedirs(output_dir, exist_ok=True)
	log_filename = f"{output_dir}/env_log_{timestamp}.json"
	with open(log_filename, "w") as f:
		json.dump(saved_data, f, indent=2)
	
	print(f"Environment data logged to {log_filename}")
	return log_filename

@hydra.main(version_base=None, config_path="../../config", config_name="evaluate_spatial")
def main(config):
	"""
	Usage: python -m ragen.llm_agent.agent_proxy --config-name evaluate_spatial
	"""
	tokenizer = AutoTokenizer.from_pretrained(config.actor_rollout_ref.model.path)
	if config.eval_model_type == "vllm":
		os.environ["VLLM_WORKER_MULTIPROC_METHOD"] = "spawn"
		os.environ["CUDA_VISIBLE_DEVICES"] = str(config.system.CUDA_VISIBLE_DEVICES)
		actor_wg = VllmWrapperWg(config, tokenizer)
	elif config.eval_model_type == "api":
		actor_wg = ApiCallingWrapperWg(config, tokenizer)
	else:
		raise ValueError(f"Unsupported eval model type: {config.eval_model_type}")
	proxy = LLMAgentProxy(config, actor_wg, tokenizer)

	start_time = time.time()
	rollouts = proxy.rollout(DataProto(batch=None, non_tensor_batch=None, meta_info={'eos_token_id': 151645, 'pad_token_id': 151643, 'recompute_log_prob': False, 'do_sample':config.actor_rollout_ref.rollout.do_sample, 'validate': True}), val=True)
	end_time = time.time()
	print(f'rollout time: {end_time - start_time} seconds')
	# print rollout rewards from the rm_scores
	rm_scores = rollouts.batch["rm_scores"]
	metrics = rollouts.meta_info["metrics"]
	avg_reward = rm_scores.sum(-1).mean().item()
	print(f'rollout rewards: {avg_reward}')
	print(f'metrics:')
	for k, v in metrics.items():
		print(f'{k}: {v}')

<<<<<<< HEAD
	# specific analysis for spatial env
	messages = rollouts.non_tensor_batch['messages_list'].tolist()
	env_ids = rollouts.non_tensor_batch['env_ids'].tolist()
	envs = {env['env_id']: env['env'] for env in proxy.val_es_manager.envs}
	
	print("\n==== Environment messages ====")
	for i, (message, env_id) in enumerate(zip(messages, env_ids)):
		print(f'\nMessage {i} for env_id {env_id}:')
		print(message)
		# env = envs[env_id]
        # env_info = env.get_env_info()
        # print(f'env_info for env_id {env_id}:')
        # print(env_info)
		
	print("\n==== All environment evaluation results ====")
	for env_id, env in envs.items():
		print(f'\nEnvironment ID {env_id} evaluation results:')
		if env.config.exp_type in ["active", "semi"]:
			print(f'Exploration efficiency for env_id {env_id}:')
			print(env.get_exp_efficiency())
		print(f'Evaluation performance for env_id {env_id}:')
		print(env.get_eval_performance())





# @hydra.main(version_base=None, config_path="../../config", config_name="evaluate_api_llm")
# def main(config):
# 	tokenizer = AutoTokenizer.from_pretrained(config.actor_rollout_ref.model.path)
# 	actor_wg = ApiCallingWrapperWg(config, tokenizer)
# 	proxy = LLMAgentProxy(config, actor_wg, tokenizer)
# 	import time
# 	start_time = time.time()
# 	rollouts = proxy.rollout(DataProto(batch=None, non_tensor_batch=None, meta_info={'eos_token_id': 151645, 'pad_token_id': 151643, 'recompute_log_prob': False, 'do_sample': False, 'validate': True}), val=True)
# 	print(f'[DEBUG] rollouts: {rollouts}')
# 	end_time = time.time()
# 	print(f'rollout time: {end_time - start_time} seconds')
# 	# print rollout rewards from the rm_scores
# 	rm_scores = rollouts.batch["rm_scores"]
# 	metrics = rollouts.meta_info["metrics"]
# 	avg_reward = rm_scores.sum(-1).mean().item()
# 	print(f'rollout rewards: {avg_reward}')
# 	print(f'metrics:')
# 	for k, v in metrics.items():
# 		print(f'{k}: {v}')

=======
>>>>>>> cba8bb1e

	# specific analysis for spatial env
	log_each_env_info(
		envs={env['env_id']: env['env'] for env in proxy.val_es_manager.envs},
		messages=rollouts.non_tensor_batch['messages_list'].tolist(),
		env_ids=rollouts.non_tensor_batch['env_ids'].tolist(),
		config=config,
		output_dir=config.output_dir
	)

if __name__ == "__main__":
	main()<|MERGE_RESOLUTION|>--- conflicted
+++ resolved
@@ -1,14 +1,5 @@
-<<<<<<< HEAD
-from .ctx_manager import ContextManager
-from .es_manager import EnvStateManager
-from vllm import LLM, SamplingParams
-from verl.single_controller.ray.base import RayWorkerGroup
-from transformers import AutoTokenizer, AutoModelForCausalLM
-from verl import DataProto
-=======
 
 from transformers import AutoTokenizer
->>>>>>> cba8bb1e
 import hydra
 import os
 from typing import List, Dict
@@ -264,56 +255,6 @@
 	for k, v in metrics.items():
 		print(f'{k}: {v}')
 
-<<<<<<< HEAD
-	# specific analysis for spatial env
-	messages = rollouts.non_tensor_batch['messages_list'].tolist()
-	env_ids = rollouts.non_tensor_batch['env_ids'].tolist()
-	envs = {env['env_id']: env['env'] for env in proxy.val_es_manager.envs}
-	
-	print("\n==== Environment messages ====")
-	for i, (message, env_id) in enumerate(zip(messages, env_ids)):
-		print(f'\nMessage {i} for env_id {env_id}:')
-		print(message)
-		# env = envs[env_id]
-        # env_info = env.get_env_info()
-        # print(f'env_info for env_id {env_id}:')
-        # print(env_info)
-		
-	print("\n==== All environment evaluation results ====")
-	for env_id, env in envs.items():
-		print(f'\nEnvironment ID {env_id} evaluation results:')
-		if env.config.exp_type in ["active", "semi"]:
-			print(f'Exploration efficiency for env_id {env_id}:')
-			print(env.get_exp_efficiency())
-		print(f'Evaluation performance for env_id {env_id}:')
-		print(env.get_eval_performance())
-
-
-
-
-
-# @hydra.main(version_base=None, config_path="../../config", config_name="evaluate_api_llm")
-# def main(config):
-# 	tokenizer = AutoTokenizer.from_pretrained(config.actor_rollout_ref.model.path)
-# 	actor_wg = ApiCallingWrapperWg(config, tokenizer)
-# 	proxy = LLMAgentProxy(config, actor_wg, tokenizer)
-# 	import time
-# 	start_time = time.time()
-# 	rollouts = proxy.rollout(DataProto(batch=None, non_tensor_batch=None, meta_info={'eos_token_id': 151645, 'pad_token_id': 151643, 'recompute_log_prob': False, 'do_sample': False, 'validate': True}), val=True)
-# 	print(f'[DEBUG] rollouts: {rollouts}')
-# 	end_time = time.time()
-# 	print(f'rollout time: {end_time - start_time} seconds')
-# 	# print rollout rewards from the rm_scores
-# 	rm_scores = rollouts.batch["rm_scores"]
-# 	metrics = rollouts.meta_info["metrics"]
-# 	avg_reward = rm_scores.sum(-1).mean().item()
-# 	print(f'rollout rewards: {avg_reward}')
-# 	print(f'metrics:')
-# 	for k, v in metrics.items():
-# 		print(f'{k}: {v}')
-
-=======
->>>>>>> cba8bb1e
 
 	# specific analysis for spatial env
 	log_each_env_info(
