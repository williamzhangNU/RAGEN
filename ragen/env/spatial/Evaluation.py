--- conflicted
+++ resolved
@@ -395,19 +395,9 @@
         
 
         # 4. Generate the QA
-<<<<<<< HEAD
         self.question = f"{obs} {target_name} is what direction to {query_obj.name}?\n" \
                 "Answer format: <answer>(X, Y)</answer>. X can be left, right, or same; Y can be front, back, or same. " \
                 "If the relationship cannot be deduced, answer <answer>(unknown, unknown)</answer>."
-        dir_pair_query = graph.get_direction(target_obj_idx, query_obj_idx)
-        self.answer = DirectionSystem.to_string(dir_pair_query, perspective='ego' if room.agent is not None else 'allo')
-        return self.question
-        
-    def evaluate(self, answer: Any) -> Tuple[bool, Dict[str, Any]]:
-        print(f"[DEBUG] GT Answer: {self.answer}")
-        print(f"[DEBUG] Model Answer: {answer}")
-        return dir_eval_fn(answer, self.answer), {}
-=======
         question = f"{obs} {target_name} is what direction to {query_obj.name}?"
         dir_pair_query = graph.get_direction(target_obj_idx, query_obj_idx)
         answer = DirectionSystem.to_string(dir_pair_query, perspective='ego' if room.agent is not None else 'allo')
@@ -415,7 +405,6 @@
         self.eval_data.answer = answer
         self.eval_data.reasoning = self._generate_reasoning(room)
         return question
->>>>>>> cba8bb1e
 
 
 class ReverseDirEvaluationTask(BaseEvaluationTask):
@@ -468,16 +457,6 @@
         graph.add_node(anchor_obj_idx, dir_pair)
         inferable_pairs = graph.get_inferable_pairs()
 
-<<<<<<< HEAD
-        self.question = f"A new object {new_obj_name} is {dir_pair_str} to {anchor_obj.name}. {new_obj_name} is also {dir_pair_str} to which object, give ONLY one of the possible answers."
-        
-        return self.question
-    
-    def evaluate(self, answer: Any) -> Tuple[bool, Dict[str, Any]]:
-        print(f"[DEBUG] GT Answer: {self.answer}")
-        print(f"[DEBUG] Model Answer: {answer}")
-        return answer.strip().lower() in [ans.strip().lower() for ans in self.answer], {}
-=======
         answer = [room.all_objects[j].name for i, j in inferable_pairs if i == new_obj_idx]
         answer.extend([room.all_objects[i].name for i, j in inferable_pairs if j == new_obj_idx])
 
@@ -486,7 +465,6 @@
         self.eval_data.reasoning = self._generate_reasoning(room)
         return self.eval_data.question
 
->>>>>>> cba8bb1e
 
 
 
@@ -523,24 +501,11 @@
         turn_direction = self.config.turn_direction
         objects = room.objects
         objects.sort(key=lambda x: _get_angle(x.pos), reverse=(turn_direction == 'counterclockwise'))
-<<<<<<< HEAD
-        self.answer = [obj.name for obj in objects]
-        self.question = f"What is the sequence of objects when agent turns around {turn_direction} at its original position? Answer format: `['<object1>', '<object2>', ...]` Note: Agent cannot see itself."
-        
-        return self.question
-    
-    def evaluate(self, answer: Any) -> Tuple[bool, Dict[str, Any]]:
-        print(f"[DEBUG] GT Answer: {self.answer}")
-        print(f"[DEBUG] Model Answer: {answer}")    
-        correct = obj_seq_eval_fn(answer, self.answer)
-        return correct, {}
-=======
 
         self.eval_data.question = self.QUESTION_TEMPLATE.format(turn_direction=turn_direction)
         self.eval_data.answer = [obj.name for obj in objects]
         self.eval_data.reasoning = self._generate_reasoning(room)
         return self.eval_data.question
->>>>>>> cba8bb1e
     
     @override
     def to_string(self) -> str:
@@ -583,21 +548,9 @@
             obj2_name=room.all_objects[obj2_idx].name
         )
         _, dir_pair_str = room.get_direction(obj1_idx, obj2_idx, anchor_obj_idx)
-<<<<<<< HEAD
-        self.question = room.get_objects_orientation()    
-        self.question += f"From {room.all_objects[anchor_obj_idx].name}'s perspective, {room.all_objects[obj1_idx].name} is what direction to {room.all_objects[obj2_idx].name}?"
-        self.answer = dir_pair_str
-        return self.question
-    
-    def evaluate(self, answer: Any) -> Tuple[bool, Dict[str, Any]]:
-        print(f"[DEBUG] GT Answer: {self.answer}")
-        print(f"[DEBUG] Model Answer: {answer}")
-        return dir_eval_fn(answer, self.answer), {}
-=======
         self.eval_data.answer = dir_pair_str
         self.eval_data.reasoning = self._generate_reasoning(room)
         return self.eval_data.question
->>>>>>> cba8bb1e
         
         
 class E2AEvaluationTask(BaseEvaluationTask):
@@ -644,27 +597,6 @@
         ])
         coordinates = coordinates + random_offset
         coordinates_str = ", ".join([f"({coord[0]},{coord[1]})" for coord in coordinates])
-<<<<<<< HEAD
-        instruction_str = (
-            "Map objects to coordinates in the given order.\n"
-            "Example:\n"
-            "- Ground truth: A at (0, 0), B at (1, 1), C at (2, 2)"
-            "- Given coordinates: (0, 0), (1, 1), (2, 2)\n"
-            "- answer: ['A', 'B', 'C']\n"
-        )
-        format_str = "Answer format: `[<object1>, <object2>, ...]`"
-        question = f"Given a list of coordinates: {coordinates_str}, what is the sequence of objects that corresponds to each coordinate?"
-        self.question = instruction_str + "\n" + question + "\n" + format_str
-        self.answer = [obj.name for obj in objects]
-        return self.question
-    
-    def evaluate(self, answer: Any) -> Tuple[bool, Dict[str, Any]]:
-        print(f"[DEBUG] GT Answer: {self.answer}")
-        print(f"[DEBUG] Model Answer: {answer}")
-        return obj_seq_eval_fn(answer, self.answer), {}
-        
-=======
->>>>>>> cba8bb1e
         
         self.eval_data.question = self.QUESTION_TEMPLATE.format(coordinates_str=coordinates_str)
         self.eval_data.answer = [obj.name for obj in objects]
@@ -747,31 +679,10 @@
             traverse_agent.pos = next_obj.pos
 
         object_sequence_str = ", ".join([obj.name for obj in room.all_objects])
-<<<<<<< HEAD
-        format_str = "Format your answer as a comma-separated list of degrees, e.g., '[0, 90, 180, 270]'."
-        instruction_str = (
-            "After exploring the room from bird-eye view, you'll now traverse it from an egocentric view. \n"
-            "Starting at the first object facing north, report the clockwise turning degrees (0, 90, 180, or 270) "
-            "needed to face each subsequent object before moving to it. Your orientation remains fixed while moving."
-        )
-        question = f"Given a sequence of objects:\n{object_sequence_str}\nWhat is the sequence of degrees you need to turn to traverse all objects in order?"
-        self.question = instruction_str + "\n" + question + "\n" + format_str
-        self.answer = gt_turning_degrees
-        return self.question
-    
-    def evaluate(self, answer: Any) -> Tuple[bool, Dict[str, Any]]:
-        print(f"[DEBUG] GT Answer: {self.answer}")
-        print(f"[DEBUG] Model Answer: {answer}")
-        return deg_seq_eval_fn(answer, self.answer), {}
-
-
-
-=======
         self.eval_data.question = self.QUESTION_TEMPLATE.format(object_sequence_str=object_sequence_str)
         self.eval_data.answer = gt_turning_degrees
         self.eval_data.reasoning = self._generate_reasoning(room)
         return self.eval_data.question
->>>>>>> cba8bb1e
 
 
 if __name__ == "__main__":
