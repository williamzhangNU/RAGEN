--- conflicted
+++ resolved
@@ -186,18 +186,12 @@
         )
         self.room_s_t = self.room_s_0.copy()
         self.eval_tasks = [get_eval_task(task['task_type'], self.np_random, task['task_kwargs']) for i, task in enumerate(self.config.eval_tasks)]
-<<<<<<< HEAD
         for task in self.eval_tasks:
             task.generate_question(self.room_s_t)
         if self.config.exp_type == 'passive':
             self.room_s_end = self.room_s_t.copy()
             self.room_s_end.finish_exploration()
             self.initial_question = self.eval_tasks[0].generate_question(self.room_s_0.copy())
-=======
-        if self.config.exp_type == 'passive':
-            for task in self.eval_tasks:
-                task.generate_question(self.room_s_0.copy())
->>>>>>> cba8bb1e
         self.eval_results = []
             
 
@@ -322,34 +316,24 @@
         - Accuracy: average accuracy across all evaluation tasks
         - Task-specific results: detailed performance for each task type
         """
-        
-        if not hasattr(self, 'eval_results') or len(self.eval_results) == 0:
-            return {
-                'accuracy': 0.0,
-                'accuracy_completed': 0.0,
-                'task_results': [],
-                'completed_tasks': 0,
-                'unanswered_tasks': 0
-            }
-        
-        completed_tasks = sum(1 for result in self.eval_results if result["correct"] is not None)
-        unanswered_tasks = len(self.eval_results) - completed_tasks
+        all_results = self.eval_results.copy()
+        
+        # Add unanswered tasks as incorrect answers
+        for task in self.eval_tasks[len(self.eval_results):]:
+            all_results.append({
+                "task_type": task.to_string(),
+                "correct": False,
+                "info": {}
+            })
         
         return {
-<<<<<<< HEAD
-            'accuracy': sum(1 for result in self.eval_results if result["correct"]) / len(self.eval_results),
-            'accuracy_completed': sum(1 for result in self.eval_results if result["correct"]) / completed_tasks if completed_tasks > 0 else 0.0,
-            'task_results': self.eval_results,
-            'completed_tasks': completed_tasks,
-            'unanswered_tasks': unanswered_tasks
-=======
             "accuracy": sum(result["correct"] for result in all_results) / len(all_results) if len(all_results) > 0 else 0,
             'accuracy_completed': sum(result["correct"] for result in self.eval_results) / len(self.eval_results) if len(self.eval_results) > 0 else 0,
             "task_results": all_results,
             "completed_tasks": len(self.eval_results),
             "unanswered_tasks": len(self.eval_tasks)
->>>>>>> cba8bb1e
         }
+
 
 
     
